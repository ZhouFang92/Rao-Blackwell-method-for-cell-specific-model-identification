import numpy as np
import matplotlib.pyplot as plt

class CPP():
    """
    Class to represent a centered Poisson Process (cPP) for a CRN

    Fields:
        time_list (list): list of times at which the cPP is updated
        centered_PP (list): list of the cPP values
        centered_PP_actual (list): list of the actual cPP values
        centered_PP_mean (list): list of the mean cPP values
        current_a (list): list of the current propensities (the one used before the jump event!)
    """

    def __init__(self, a, number_of_reactions):
        self.time_list = [0.]
        # the cPP will be represented as 
        # cPP_k = cPP_k_actual - cPP_k_mean
        # all to zeros
        self.centered_PP = [np.zeros(number_of_reactions)]
        self.centered_PP_actual = [np.zeros(number_of_reactions)]
        self.centered_PP_mean = [np.zeros(number_of_reactions)]
        self.current_a = [a]

    def append(self, a, index, tau):
        """
        add an additional event to the cPP

        Args:
            a (np.array): list of the current propensities 
            index (None | int): firing reaction at the event, None if this is just a middle point (no firing)
            tau (float): elapsed time from last fired reaction
        """
        self.time_list.append(self.time_list[-1] + tau)
        # update all the means by a*tau
        self.centered_PP_mean.append(self.centered_PP_mean[-1] + a*tau)
        # update the actual cPP by adding the reaction (if any)
        self.centered_PP_actual.append(self.centered_PP_actual[-1].copy())
        if not index is None:
            self.centered_PP_actual[-1][index] += 1 
        # update the cPP by subtracting the mean
        self.centered_PP.append(self.centered_PP_actual[-1] - self.centered_PP_mean[-1])
        self.current_a.append(a)

    def at(self, time):
        """
        return the cPP at a specific time

        Args:
            time (float): time at which to return the cPP

        O(log(n)) complexity
        """
        left_index = np.searchsorted(np.array(self.time_list), time, side='right') - 1
        actual = self.centered_PP_actual[left_index] 
        mean = self.centered_PP_mean[left_index] + self.current_a[left_index] * (time - self.time_list[left_index])
        return actual - mean

    def sample_at_times(self, times):
        """
        return the cPP at a list of times

        Args:
            times (np.array): list of times at which to return the cPP (assumed sorted!)

        It is more efficient than calling 'at' multiple times as the complexity is O(n) instead of O(nlog(n))
        """
        times_index = 0
        cPP_index = 0
        cPP = []

        # note: the stored a tells us the propensity at the time BEFORE the event
        # we need to use the one of the following interval

        while times_index < len(times):
            # we reached the end of the cPP
            if cPP_index == len(self.time_list): 
                left_index = len(self.time_list) - 1
                actual = self.centered_PP_actual[left_index] 
                mean = self.centered_PP_mean[left_index] + self.current_a[min(len(self.time_list) - 1, left_index + 1)] * (times[times_index] - self.time_list[left_index])
                cPP.append(actual - mean)
                times_index += 1
            # we need to advance in the cPP indexes
            elif self.time_list[cPP_index] <= times[times_index]: 
                cPP_index += 1
            # we need to reconstruct the exact cPP value
            else: 
                left_index = max(0, cPP_index - 1)
                actual = self.centered_PP_actual[left_index] 
                mean = self.centered_PP_mean[left_index] + self.current_a[min(len(self.time_list) - 1, left_index + 1)] * (times[times_index] - self.time_list[left_index])
                cPP.append(actual - mean)
                times_index += 1
        return np.array(cPP)
    
    def sample_a_at_times(self, times):
        """
        return the propensity vector at a list of times

        Args:
            times (np.array): list of times at which to return the cPP (assumed sorted!)

        It is more efficient than calling 'at' multiple times as the complexity is O(n) instead of O(nlog(n))
        """
        times_index = 0
        cPP_index = 0
        A = []

        # note: the stored a tells us the propensity at the time BEFORE the event
        # we need to use the one of the following interval

        while times_index < len(times):
            # we reached the end of the cPP
            if cPP_index == len(self.time_list): 
                left_index = len(self.time_list) - 1
                A.append(self.current_a[min(len(self.time_list) - 1, left_index + 1)])
                times_index += 1
            # we need to advance in the cPP indexes
            elif self.time_list[cPP_index] <= times[times_index]: 
                cPP_index += 1
            # we need to reconstruct the exact cPP value
            else: 
                left_index = max(0, cPP_index - 1)
                A.append(self.current_a[min(len(self.time_list) - 1, left_index + 1)])
                times_index += 1
        return np.array(A)


<<<<<<< HEAD
=======

    def sample_at_times_with_observation_intervals(self, times, measurement_times):
        """
        return the cPP at a list of times, also resetting the cPP to zero at the measurement times

        Args:
            times (np.array): list of times at which to return the cPP (assumed sorted!)

        It is more efficient than calling 'at' multiple times as the complexity is O(n) instead of O(nlog(n))
        """
        times_index = 0
        cPP_index = 0
        measurement_interval_index = 0
        baseline_jump_count = np.zeros(self.centered_PP_actual[0].shape)
        baseline_expectation_of_jump_count = np.zeros(self.centered_PP_mean[0].shape)
        cPP = []

        # note: the stored a tells us the propensity at the time BEFORE the event
        # we need to use the one of the following interval

        

        while times_index < len(times): 

            if times[min(times_index, len(times)-1)] >= measurement_times[min(measurement_interval_index, len(measurement_times)-1)] and measurement_interval_index < len(measurement_times):

                left_index = min(max(0, cPP_index - 1), len(self.time_list) - 1)
                baseline_jump_count = self.centered_PP_actual[left_index]
                baseline_expectation_of_jump_count = self.centered_PP_mean[left_index] + self.current_a[min(len(self.time_list) - 1, left_index + 1)] * (measurement_times[measurement_interval_index] - self.time_list[left_index])
                measurement_interval_index += 1

            # we reached the end of the cPP
            if cPP_index == len(self.time_list) - 1: 
                left_index = len(self.time_list) - 1

                actual = self.centered_PP_actual[left_index] - baseline_jump_count
                mean = self.centered_PP_mean[left_index] + self.current_a[min(len(self.time_list) - 1, left_index + 1)] * (times[times_index] - self.time_list[left_index]) - baseline_expectation_of_jump_count

                cpp = actual - mean

                cPP.append(cpp)
                times_index += 1
            # we need to advance in the cPP indexes
            elif self.time_list[cPP_index] <= times[times_index]: 
                cPP_index += 1
            # we need to reconstruct the exact cPP value
            else: 
                left_index = max(0, cPP_index - 1)

                actual = self.centered_PP_actual[left_index] - baseline_jump_count
                mean = self.centered_PP_mean[left_index] + self.current_a[min(len(self.time_list) - 1, left_index + 1)] * (times[times_index] - self.time_list[left_index]) - baseline_expectation_of_jump_count

                cpp = actual - mean

                cPP.append( cpp )
                times_index += 1

            

        return np.array(cPP)

        
>>>>>>> 871c1059
    def _add_pre_times(self, times, eps=1e-10):
        """
        add a small epsilon to the times to locate the discontinuities for plotting

        Args:
            times (np.array): list of times
            eps (float): epsilon to add

        Returns:
            np.array: list of times with eps added
        """
        new_times = []
        for t in times:
            new_times.append(max(0, t - eps))
            new_times.append(max(0, t + eps))
        return new_times

    # plot the cPP
    def plot(self, times=None, measurement_times=None):
        """
        plot the cPP

        Args:
            times (None | np.array): list of times at which to plot the cPP, if None, the times of the cPP will be used

        NOTE: 
            to better visualize the cPP, we add a small epsilon to the times to locate the discontinuities.
            This is done only for the plot with times=None
        """
        if times is None:
            time_list = self._add_pre_times(self.time_list)
        else:
            time_list = times
        if measurement_times is not None:
            time_list = self._add_pre_times(time_list)
            cPP = self.sample_at_times_with_observation_intervals(time_list, measurement_times)
        else:
            cPP = self.sample_at_times(time_list)
        for i in range(cPP.shape[1]):
            plt.plot(time_list, cPP[:,i])
            plt.xlabel('Time')
            plt.ylabel('cPP value')
            plt.title('Centered Poisson Process')



# import torch

# def CRN_simulations_to_dataloaders(ts,Xs,Ys,cPPs, batch_size, test_split=0.2, shuffle_dataset=True):

#     # torchify
#     ts = [torch.tensor(t) for t in ts]
#     Xs = [torch.tensor(X) for X in Xs]
#     Ys = [torch.tensor(Y) for Y in Ys]
#     cPPs = [torch.tensor(cPP) for cPP in cPPs]

#     tensor_dict = {}
#     tensor_dict["t"] = torch.stack(ts)
#     tensor_dict["X"] = torch.stack(Xs)
#     tensor_dict["Y"] = torch.stack(Ys)
#     tensor_dict["cPPs"] = torch.stack(cPPs)

#     dataset = torch.utils.data.TensorDataset(tensor_dict["t"], tensor_dict["X"], tensor_dict["Y"], tensor_dict["cPPs"])
#     train_set, test_set = torch.utils.data.random_split(dataset, [int(len(dataset)*(1-test_split)), int(len(dataset)*test_split)])

#     train_loader = torch.utils.data.DataLoader(dataset=train_set, batch_size=batch_size, shuffle=shuffle_dataset)
#     test_loader = torch.utils.data.DataLoader(dataset=test_set, batch_size=batch_size, shuffle=False)

#     return train_loader, test_loader





<|MERGE_RESOLUTION|>--- conflicted
+++ resolved
@@ -126,8 +126,6 @@
         return np.array(A)
 
 
-<<<<<<< HEAD
-=======
 
     def sample_at_times_with_observation_intervals(self, times, measurement_times):
         """
@@ -190,7 +188,6 @@
         return np.array(cPP)
 
         
->>>>>>> 871c1059
     def _add_pre_times(self, times, eps=1e-10):
         """
         add a small epsilon to the times to locate the discontinuities for plotting
